--- conflicted
+++ resolved
@@ -45,11 +45,7 @@
 
 Example of using the script bert_model_optimization.py to convert a BERT-large model to run in V100 GPU:
 ```console
-<<<<<<< HEAD
-python bert_model_optimization.py --input original_model.onnx --output optimized_model_gpu.onnx --num_heads 24 --hidden_size 1024 --sequence_length 128 --input_int32 --float16 --gpu_only
-=======
 python bert_model_optimization.py --input original_model.onnx --output optimized_model_gpu.onnx --num_heads 16 --hidden_size 1024 --input_int32 --float16 --gpu_only
->>>>>>> 83753bcb
 ```
 
 ### Options
@@ -122,4 +118,4 @@
 python bert_perf_test.py --model optimized_model_gpu.onnx --batch_size 1 --sequence_length 128 --samples 100 --test_times 10 --use_gpu --inclusive
 ```
 
-After test is finished, a file like perf_results_CPU_B1_S128_<date_time>.txt or perf_results_GPU_B1_S128_<date_time>.txt will be output to the model directory.+After test is finished, a file like perf_results_CPU_B1_S128_<date_time>.txt or perf_results_GPU_B1_S128_<date_time>.txt will be output to the model directory.
